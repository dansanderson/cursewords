#! /usr/bin/env python3

import itertools
import logging
import os
import sys
import time
import textwrap
import threading

import puz

from blessed import Terminal

from . import chars
from . import config
from . import twitch


CONFIG_FNAME = 'cursewords.toml'
LOG_FNAME = 'cursewords.log'


class Cell:
    def __init__(self, solution, entry=None):
        self.solution = solution
        self.number = None
        self.entry = entry or "-"
        self.marked_wrong = False
        self.corrected = False
        self.revealed = False
        self.circled = False

    def __str__(self):
        return self.entry

    def clear(self):
        self.entry = "-"
        if self.marked_wrong:
            self.marked_wrong = False
            self.corrected = True

    def is_block(self):
        return self.solution == "."

    def is_letter(self):
        return self.solution.isalnum()

    def is_blank(self):
        return self.entry == "-"

    def is_blankish(self):
        return self.is_blank() or self.marked_wrong

    def is_correct(self):
        return self.entry == self.solution or self.is_block()


class Grid:
    def __init__(self, grid_x, grid_y, term):
        self.grid_x = grid_x
        self.grid_y = grid_y
        self.term = term

        self.notification_area = (term.height - 2, self.grid_x)
        self.twinkle_delay = 0.1

    def load(self, puzfile):
        self.puzfile = puzfile
        self.cells = {}
        self.twinkles = {}
        self.row_count = puzfile.height
        self.column_count = puzfile.width

        self.title = puzfile.title
        self.author = puzfile.author

        for i in range(self.row_count):
            for j in range(self.column_count):
                idx = i * self.column_count + j
                entry = self.puzfile.fill[idx]
                self.cells[(j, i)] = Cell(
                    self.puzfile.solution[idx],
                    entry)

        self.across_words = []
        for i in range(self.row_count):
            current_word = []
            for j in range(self.column_count):
                if self.cells[(j, i)].is_letter():
                    current_word.append((j, i))
                elif len(current_word) > 1:
                    self.across_words.append(current_word)
                    current_word = []
                elif current_word:
                    current_word = []
            if len(current_word) > 1:
                self.across_words.append(current_word)

        self.down_words = []
        for j in range(self.column_count):
            current_word = []
            for i in range(self.row_count):
                if self.cells[(j, i)].is_letter():
                    current_word.append((j, i))
                elif len(current_word) > 1:
                    self.down_words.append(current_word)
                    current_word = []
                elif current_word:
                    current_word = []
            if len(current_word) > 1:
                self.down_words.append(current_word)

        self.down_words_grouped = sorted(
            self.down_words,
            key=lambda word: (word[0][1], word[0][0]))

        self.word_index = {}
        for word_coords in (self.across_words + self.down_words):
            word_text = ''.join(
                self.cells[pos].solution for pos in word_coords).lower()
            if word_text not in self.word_index:
                self.word_index[word_text] = []
            # word_index maps word text to a list of coordinate sets. This
            # supports the edge case where a puzzle contains dupes.
            self.word_index[word_text].append(word_coords)

        num = self.puzfile.clue_numbering()
        self.across_clues = [word['clue'] for word in num.across]
        self.down_clues = [word['clue'] for word in num.down]

        if self.puzfile.has_markup():
            markup = self.puzfile.markup().markup

            for md, pos in zip(markup, self.cells):
                cell = self.cells.get(pos)
                if md >= 128:
                    cell.circled = True
                    md -= 128
                if md >= 64:
                    cell.revealed = True
                    md -= 64
                if md >= 32:
                    cell.marked_wrong = True
                    md -= 32
                if md == 16:
                    cell.corrected = True

        timer_bytes = self.puzfile.extensions.get(puz.Extensions.Timer, None)
        if timer_bytes:
            self.start_time, self.timer_active = \
                timer_bytes.decode().split(',')
        else:
            self.start_time, self.timer_active = 0, 1

    def draw(self):
        top_row = self.get_top_row()
        bottom_row = self.get_bottom_row()
        middle_row = self.get_middle_row()
        divider_row = self.get_divider_row()

        print(self.term.move(self.grid_y, self.grid_x)
              + self.term.dim(top_row))
        for index, y_val in enumerate(
                range(self.grid_y + 1,
                      self.grid_y + self.row_count * 2),
                1):
            if index % 2 == 0:
                print(self.term.move(y_val, self.grid_x) +
                      self.term.dim(divider_row))
            else:
                print(self.term.move(y_val, self.grid_x) +
                      self.term.dim(middle_row))
        print(self.term.move(self.grid_y + self.row_count * 2, self.grid_x)
              + self.term.dim(bottom_row))

    def number(self):
        numbered_squares = []
        for word in self.across_words:
            numbered_squares.append(word[0])

        for word in self.down_words:
            if word[0] not in numbered_squares:
                numbered_squares.append(word[0])

        numbered_squares.sort(key=lambda x: (x[1], x[0]))

        for number, square in enumerate(numbered_squares, 1):
            self.cells.get(square).number = number

    def fill(self):
        for position in self.cells:
            y_coord, x_coord = self.to_term(position)
            cell = self.cells[position]
            if cell.is_letter():
                self.draw_cell(position)
            elif cell.is_block():
                print(self.term.move(y_coord, x_coord - 1) +
                      self.term.dim(chars.squareblock))

            if cell.number:
                small = str(cell.number).translate(chars.small_nums)
                x_pos = x_coord - 1
                print(self.term.move(y_coord - 1, x_pos) + small)

    def confirm_quit(self, modified_since_save):
        if modified_since_save:
            confirmation = self.get_notification_input(
<<<<<<< HEAD
                "Quit without saving? (y/n)",
                chars=1, blocking=True, timeout=5)
            if confirmation.lower() == 'y':
                confirmed = True
            else:
                confirmed = False

        return confirmed

    def confirm_clear(self):
        confirmation = self.get_notification_input(
            "Clear puzzle? (y/n)",
            chars=1, blocking=True, timeout=5)
        if confirmation.lower() == 'y':
            confirmed = True
        else:
            confirmed = False
        return confirmed

    def confirm_reset(self):
        confirmation = self.get_notification_input(
            "Reset puzzle? (y/n)",
            chars=1, blocking=True, timeout=5)
        if confirmation.lower() == 'y':
            confirmed = True
        else:
            confirmed = False
        return confirmed
=======
                                "Quit without saving? (y/n)",
                                chars=1, blocking=True, timeout=5)
            return confirmation.lower() == 'y'
        return True

    def confirm_clear(self):
        confirmation = self.get_notification_input("Clear puzzle? (y/n)",
                                chars=1, blocking=True, timeout=5)
        return confirmation.lower() == 'y'

    def confirm_reset(self):
        confirmation = self.get_notification_input("Reset puzzle? (y/n)",
                                chars=1, blocking=True, timeout=5)
        return confirmation.lower() == 'y'
>>>>>>> 84c7a830

    def save(self, filename):
        fill = ''
        for pos in self.cells:
            cell = self.cells[pos]
            if cell.is_block():
                entry = "."
            elif cell.is_blank():
                entry = "-"
            else:
                entry = cell.entry
            fill += entry
        self.puzfile.fill = fill

        if (any(self.cells.get(pos).marked_wrong or
                self.cells.get(pos).corrected
                for pos in self.cells) or
                self.puzfile.has_markup()):
            md = []
            for pos in self.cells:
                cell = self.cells[pos]
                cell_md = 0
                if cell.corrected:
                    cell_md += 16
                if cell.marked_wrong:
                    cell_md += 32
                if cell.revealed:
                    cell_md += 64
                if cell.circled:
                    cell_md += 128
                md.append(cell_md)
            self.puzfile.markup().markup = md

        self.puzfile.save(filename)
        self.send_notification("Current puzzle state saved.")

    def reveal_cell(self, pos):
        cell = self.cells.get(pos)
        if cell.is_blankish() or not cell.is_correct():
            cell.entry = cell.solution
            cell.revealed = True
            self.draw_cell(pos)

    def reveal_cells(self, pos_list):
        for pos in pos_list:
            self.reveal_cell(pos)

    def check_cell(self, pos):
        cell = self.cells.get(pos)
        if not cell.is_blank() and not cell.is_correct():
            cell.marked_wrong = True
            self.draw_cell(pos)

    def check_cells(self, pos_list):
        for pos in pos_list:
            self.check_cell(pos)

    def to_term(self, position):
        point_x, point_y = position
        term_x = self.grid_x + (4 * point_x) + 2
        term_y = self.grid_y + (2 * point_y) + 1
        return (term_y, term_x)

    def make_row(self, leftmost, middle, divider, rightmost):
        chars = ''
        for col in range(1, self.column_count * 4):
            chars += divider if col % 4 == 0 else middle
        return leftmost + chars + rightmost

    def get_top_row(self):
        return self.make_row(chars.ulcorner, chars.hline,
                             chars.ttee, chars.urcorner)

    def get_bottom_row(self):
        return self.make_row(chars.llcorner, chars.hline,
                             chars.btee, chars.lrcorner)

    def get_middle_row(self):
        return self.make_row(chars.vline, " ", chars.vline, chars.vline)

    def get_divider_row(self):
        return self.make_row(chars.ltee, chars.hline,
                             chars.bigplus, chars.rtee)

    def compile_cell(self, position):
        cell = self.cells.get(position)
        value = " " if cell.is_blank() else cell.entry

        if cell.circled:
            value = value.translate(chars.encircle)

        if cell.marked_wrong and not cell.revealed:
            value = self.term.red(value.lower())
        else:
            value = self.term.bold(value)

        markup = ' '

        if cell.corrected:
            markup = self.term.red(".")
        if cell.revealed:
            markup = self.term.red(":")

        return value, markup

    def draw_cell(self, position):
        value, markup = self.compile_cell(position)
        value += markup
        print(self.term.move(*self.to_term(position)) + value)

    def draw_highlighted_cell(self, position):
        value, markup = self.compile_cell(position)
        value = self.term.underline(value) + markup
        print(self.term.move(*self.to_term(position)) + value)

    def draw_cursor_cell(self, position):
        value, markup = self.compile_cell(position)
        value = self.term.reverse(value) + markup
        print(self.term.move(*self.to_term(position)) + value)

    def get_notification_input(self, message, timeout=5, chars=3,
                               input_condition=str.isalnum, blocking=False):

        # If there's already a notification timer running, stop it.
        try:
            self.notification_timer.cancel()
        except BaseException:
            pass

        input_phrase = message + " "
        key_input_place = len(input_phrase)
        print(self.term.move(*self.notification_area)
              + self.term.reverse(input_phrase)
              + self.term.clear_eol)

        user_input = ''
        keypress = None
        while keypress != '' and len(user_input) < chars:
            keypress = self.term.inkey(timeout)
            if input_condition(keypress):
                user_input += keypress
                print(self.term.move(
                    self.notification_area[0],
                    self.notification_area[1] + key_input_place),
                    user_input)
            elif keypress.name in ['KEY_DELETE']:
                user_input = user_input[:-1]
                print(self.term.move(
                    self.notification_area[0],
                    self.notification_area[1] + key_input_place),
                    user_input + self.term.clear_eol)
            elif blocking and keypress.name not in ['KEY_ENTER', 'KEY_ESCAPE']:
                continue
            else:
                break

        return user_input

    def send_notification(self, message, timeout=5):
        self.notification_timer = threading.Timer(timeout,
                                                  self.clear_notification_area)
        self.notification_timer.daemon = True
        print(self.term.move(*self.notification_area)
              + self.term.reverse(message) + self.term.clear_eol)
        self.notification_timer.start()

    def clear_notification_area(self):
        print(self.term.move(*self.notification_area) + self.term.clear_eol)

    def draw_twinkle(self, pos, frame):
        # 0th char is vline, will always reset square sides in last frame
        twinkle_chars = chars.vline + '/-\\'
        twinkle_c = twinkle_chars[frame % len(twinkle_chars)]
        term_y, term_x = self.to_term(pos)
        print(self.term.move(term_y, term_x - 2) + twinkle_c
              + self.term.move(term_y, term_x + 2) + twinkle_c)

    def set_twinkle_timer(self, force=False):
        if force or getattr(self, 'twinkle_timer', None) is None:
            self.twinkle_timer = threading.Timer(
                self.twinkle_delay, self.animate_twinkles)
            self.twinkle_timer.daemon = True
            self.twinkle_timer.start()

    def start_twinkle(self, pos, duration=None):
        if duration is None:
            duration = int(5 / self.twinkle_delay)
        self.twinkles[pos] = duration
        self.set_twinkle_timer()

    def animate_twinkles(self):
        dead_twinkles = []
        for pos in self.twinkles:
            self.twinkles[pos] -= 1
            self.draw_twinkle(pos, self.twinkles[pos])
            if self.twinkles[pos] == 0:
                dead_twinkles.append(pos)
        for pos in dead_twinkles:
            del self.twinkles[pos]

        if self.twinkles:
            self.set_twinkle_timer(force=True)
        else:
            self.twinkle_timer = None

    def clear_twinkles(self):
        for pos in self.twinkles:
            self.draw_twinkle(pos, 0)
        self.twinkles = {}

    def twinkle_unsolved_word(self, txt, duration=None):
        """Twinkle an unsolved word via its lowercase text, if any.

        In the edge case where a word appears more than once in the puzzle
        unsolved, only one unsolved instance is twinkled.

        Returns:
            True if a matching unsolved word was found and twinkled.
        """
        if txt in self.word_index:
            for word_coords in self.word_index[txt]:
                if all(self.cells[pos].is_correct() for pos in word_coords):
                    continue
                for pos in word_coords:
                    self.start_twinkle(pos, duration=duration)
                return True
        return False

    def get_clue_by_number(self, num, is_across=True):
        if is_across:
            word_list = self.across_words
            clue_list = self.across_clues
        else:
            word_list = self.down_words_grouped
            clue_list = self.down_clues

        for i, word in enumerate(word_list):
            if self.cells[word[0]].number == num:
                return clue_list[i]

        return None


class Cursor:
    def __init__(self, position, direction, grid):
        self.position = position
        self.direction = direction
        self.grid = grid

    def switch_direction(self, to=None):
        if to:
            self.direction = to
        elif self.direction == "across":
            self.direction = "down"
        elif self.direction == "down":
            self.direction = "across"

    def advance(self):
        if self.direction == "across":
            self.position = self.move_right()
        elif self.direction == "down":
            self.position = self.move_down()

    def retreat(self):
        if self.direction == "across":
            self.position = self.move_left()
        elif self.direction == "down":
            self.position = self.move_up()

    def advance_perpendicular(self):
        self.switch_direction()
        self.advance()
        self.switch_direction()

    def retreat_perpendicular(self):
        self.switch_direction()
        self.retreat()
        self.switch_direction()

    def advance_within_word(self, overwrite_mode=False, wrap_mode=False):
        within_pos = self.move_within_word(overwrite_mode, wrap_mode)
        if within_pos:
            self.position = within_pos
        else:
            self.advance_to_next_word(blank_placement=True)

    def move_within_word(self, overwrite_mode=False, wrap_mode=False):
        word_spaces = self.current_word()
        current_space = word_spaces.index(self.position)
        ordered_spaces = word_spaces[current_space + 1:]

        if wrap_mode:
            ordered_spaces += word_spaces[:current_space]

        if not overwrite_mode:
            ordered_spaces = [pos for pos in ordered_spaces
                              if self.grid.cells.get(pos).is_blankish()]

        return next(iter(ordered_spaces), None)

    def retreat_within_word(self, end_placement=False, blank_placement=False):
        pos_index = self.current_word().index(self.position)
        earliest_blank = self.earliest_blank_in_word()

        if (blank_placement and
                earliest_blank and
                pos_index > self.current_word().index(earliest_blank)):
            self.position = earliest_blank
        elif not blank_placement and pos_index > 0:
            self.position = self.current_word()[pos_index - 1]
        else:
            self.retreat_to_previous_word(end_placement, blank_placement)

    def advance_to_next_word(self, blank_placement=False):
        if self.direction == "across":
            word_group = self.grid.across_words
            next_words = self.grid.down_words_grouped
        elif self.direction == "down":
            word_group = self.grid.down_words_grouped
            next_words = self.grid.across_words

        word_index = word_group.index(self.current_word())

        if word_index == len(word_group) - 1:
            self.switch_direction()
            self.position = next_words[0][0]
        else:
            self.position = word_group[word_index + 1][0]

        earliest_blank = self.earliest_blank_in_word()

        # If there are no blank squares left, override
        # the blank_placement setting
        if (blank_placement and
                not any(self.grid.cells.get(pos).is_blankish() for
                        pos in itertools.chain(*self.grid.across_words))):
            blank_placement = False

        # Otherwise, if blank_placement is on, put the
        # cursor in the earliest available blank spot not
        # in the current word
        if blank_placement and earliest_blank:
            self.position = earliest_blank
        elif blank_placement and not earliest_blank:
            self.advance_to_next_word(blank_placement)

    def retreat_to_previous_word(self,
                                 end_placement=False,
                                 blank_placement=False):
        if self.direction == "across":
            word_group = self.grid.across_words
            next_words = self.grid.down_words_grouped
        elif self.direction == "down":
            word_group = self.grid.down_words_grouped
            next_words = self.grid.across_words

        word_index = word_group.index(self.current_word())

        pos = -1 if end_placement else 0

        if word_index == 0:
            self.switch_direction()
            self.position = next_words[-1][pos]
        else:
            new_word = word_group[word_index - 1]
            self.position = new_word[pos]

        # If there are no blank squares left, override
        # the blank_placement setting
        if (blank_placement and
                not any(self.grid.cells.get(pos).is_blankish() for
                        pos in itertools.chain(*self.grid.across_words))):
            blank_placement = False

        if blank_placement and self.earliest_blank_in_word():
            self.position = self.earliest_blank_in_word()
        elif blank_placement and not self.earliest_blank_in_word():
            self.retreat_to_previous_word(end_placement, blank_placement)

    def earliest_blank_in_word(self):
        blanks = (pos for pos in self.current_word()
                  if self.grid.cells.get(pos).is_blankish())
        return next(blanks, None)

    def move_right(self):
        spaces = list(itertools.chain(*self.grid.across_words))
        current_space = spaces.index(self.position)
        ordered_spaces = spaces[current_space + 1:] + spaces[:current_space]

        return next(iter(ordered_spaces))

    def move_left(self):
        spaces = list(itertools.chain(*self.grid.across_words))
        current_space = spaces.index(self.position)
        ordered_spaces = (spaces[current_space - 1::-1] +
                          spaces[:current_space:-1])

        return next(iter(ordered_spaces))

    def move_down(self):
        spaces = list(itertools.chain(*self.grid.down_words))
        current_space = spaces.index(self.position)
        ordered_spaces = spaces[current_space + 1:] + spaces[:current_space]

        return next(iter(ordered_spaces))

    def move_up(self):
        spaces = list(itertools.chain(*self.grid.down_words))
        current_space = spaces.index(self.position)
        ordered_spaces = (spaces[current_space - 1::-1] +
                          spaces[:current_space:-1])

        return next(iter(ordered_spaces))

    def current_word(self):
        pos = self.position
        word = []

        if self.direction == "across":
            word = next((w for w in self.grid.across_words if pos in w), [])
        if self.direction == "down":
            word = next((w for w in self.grid.down_words if pos in w), [])

        return word

    def go_to_numbered_square(self):
        num = self.grid.get_notification_input("Enter square number:",
                                               input_condition=str.isdigit)
        if num:
            pos = next((pos for pos in self.grid.cells
                        if self.grid.cells.get(pos).number == int(num)),
                       None)
            if pos:
                self.position = pos
                self.grid.send_notification(
                    "Moved cursor to square {}.".format(num))
            else:
                self.grid.send_notification("Not a valid number.")
        else:
            self.grid.send_notification("No valid number entered.")


class Timer(threading.Thread):
    def __init__(self, grid, starting_seconds=0, is_running=True, active=True):
        self.starting_seconds = starting_seconds
        self.is_running = is_running
        self.active = active

        super().__init__(daemon=True)

        self.grid = grid

    def run(self):
        self.start_time = time.time()
        self.time_passed = self.starting_seconds

        self.show_time()

        while self.active:
            if self.is_running:
                self.time_passed = (self.starting_seconds
                                    + int(time.time() - self.start_time))
                self.show_time()

            time.sleep(0.5)

    def show_time(self):
        y_coord = 2
        x_coord = self.grid.grid_x + self.grid.column_count * 4 - 7

        print(self.grid.term.move(y_coord, x_coord)
              + self.display_format())

    def display_format(self):
        time_amount = self.time_passed

        m, s = divmod(time_amount, 60)
        h, m = divmod(m, 60)

        ch = '{h:02d}:'.format(h=h) if h else '   '
        time_string = '{ch}{m:02d}:{s:02d}'.format(ch=ch, m=m, s=s)

        return time_string

    def save_format(self):
        time_amount = self.time_passed

        save_string = '{t},{r}'.format(
            t=int(time_amount), r=int(self.active))

        save_bytes = save_string.encode(puz.ENCODING)

        return save_bytes

    def pause(self):
        self.is_running = False

    def unpause(self):
        self.starting_seconds = self.time_passed
        self.start_time = time.time()
        self.is_running = True


<<<<<<< HEAD
def small_nums(number):
    small_num = ""
    num_dict = {"1": "₁", "2": "₂", "3": "₃", "4": "₄", "5": "₅",
                "6": "₆", "7": "₇", "8": "₈", "9": "₉", "0": "₀"}
    for digit in str(number):
        small_num += num_dict[digit]

    return small_num


def encircle(letter):
    circle_dict = {"A": "Ⓐ", "B": "Ⓑ", "C": "Ⓒ", "D": "Ⓓ", "E": "Ⓔ", "F": "Ⓕ",
                   "G": "Ⓖ", "H": "Ⓗ", "I": "Ⓘ", "J": "Ⓙ", "K": "Ⓚ", "L": "Ⓛ",
                   "M": "Ⓜ", "N": "Ⓝ", "O": "Ⓞ", "P": "Ⓟ", "Q": "Ⓠ", "R": "Ⓡ",
                   "S": "Ⓢ", "T": "Ⓣ", "U": "Ⓤ", "V": "Ⓥ", "W": "Ⓦ", "X": "Ⓧ",
                   "Y": "Ⓨ", "Z": "Ⓩ", " ": "◯"}
    return circle_dict[letter]


=======
>>>>>>> 84c7a830
def main():
    version_dir = os.path.abspath(os.path.dirname((__file__)))
    version_file = os.path.join(version_dir, 'version')
    with open(version_file) as f:
        version = f.read().strip()

    cfgparser = config.ConfigParser(
        CONFIG_FNAME,
        prog='cursewords',
        description='A terminal-based crossword puzzle solving interface.')
    cfgparser.add_parameter(
        'twitch.enable',
        type=bool,
        help='Enables Twitch integration')
    cfgparser.add_parameter(
        'twitch.nickname',
        help='The Twitch bot account name')
    cfgparser.add_parameter(
        'twitch.channel',
        help='The Twitch channel to join')
    cfgparser.add_parameter(
        'twitch.oauth_token',
        help='The OAuth token to use to connect with this account')
    cfgparser.add_parameter(
        'twitch.enable_guessing',
        type=bool,
        help='Enables reacting to guesses in the Twitch chat')
    cfgparser.add_parameter(
        'twitch.enable_clue',
        type=bool,
        help='Enables the !clue command in the Twitch chat')
    cfgparser.add_parameter(
        'twitch.clue_cooldown_per_person',
        default=10,
        type=int,
        help='Seconds a Twitch chat user must wait between !clue commands')
    cfgparser.add_parameter(
        'log_to_file',
        type=bool,
        help='Log messages to a file named cursewords.log')

    parser = cfgparser.get_argument_parser()
    parser.add_argument(
        'filename', metavar='PUZfile',
        help='Path of puzzle file in the AcrossLite .puz format')
    parser.add_argument(
        '--downs-only', action='store_true',
        help='Displays only the down clues')
    parser.add_argument(
        '--version', action='version', version=version)

    cfg = cfgparser.parse_cfg()
    args = parser.parse_args()
    filename = args.filename
    downs_only = args.downs_only

    if cfg.log_to_file:
        logging.basicConfig(
            filename=LOG_FNAME,
            encoding='utf-8',
            level=logging.INFO)
    else:
        logging.basicConfig(stream=os.devnull)

    try:
        puzfile = puz.read(filename)
    except BaseException:
        sys.exit("Unable to parse {} as a .puz file.".format(filename))

    term = Terminal()

    grid_x = 2
    grid_y = 4

    grid = Grid(grid_x, grid_y, term)
    grid.load(puzfile)

    puzzle_width = max(4 * grid.column_count, 40)
    puzzle_height = 2 * grid.row_count

    min_width = (puzzle_width
                 + grid_x
                 + 2)  # a little breathing room

    min_height = (puzzle_height
                  + grid_y  # includes the top bar + timer
                  + 2  # padding above clues
                  + 3  # clue area
                  + 2  # toolbar
                  + 2)  # again, just some breathing room

    necessary_resize = []
    if term.width < min_width:
        necessary_resize.append("wider")
    if term.height < min_height:
        necessary_resize.append("taller")

    if necessary_resize:
        exit_text = textwrap.dedent("""\
        This puzzle is {} columns wide and {} rows tall.
        The terminal window must be {} to properly display
        it.""".format(
            grid.column_count, grid.row_count,
            ' and '.join(necessary_resize)))
        sys.exit(' '.join(exit_text.splitlines()))

    if grid.puzfile.has_rebus():
        exit_text = textwrap.dedent("""\
        This puzzle contains features not yet supported
        by cursewords. Sorry about that!""")
        sys.exit(' '.join(exit_text.splitlines()))

    print(term.enter_fullscreen())
    print(term.clear())

    grid.draw()
    grid.number()
    grid.fill()

    software_info = 'cursewords v{}'.format(version)
    puzzle_info = '{grid.title} - {grid.author}'.format(grid=grid)
    padding = 2
    sw_width = len(software_info) + 5
    pz_width = term.width - sw_width - padding
    if len(puzzle_info) > pz_width:
        puzzle_info = "{}…".format(puzzle_info[:pz_width - 1])

    headline = " {:<{pz_w}}{:>{sw_w}} ".format(
        puzzle_info, software_info,
        pz_w=pz_width, sw_w=sw_width)

    with term.location(x=0, y=0):
        print(term.dim(term.reverse(headline)))

    toolbar = ''
    commands = [("^Q", "quit"),
                ("^S", "save"),
                ("^P", "pause"),
                ("^C", "check"),
                ("^R", "reveal"),
                ("^G", "go to"),
                ("^X", "clear"),
                ("^Z", "reset"), ]

    if term.width >= 15 * len(commands):
        for shortcut, action in commands:
            shortcut = term.reverse(shortcut)
            toolbar += "{:<25}".format(' '.join([shortcut, action]))

        with term.location(x=grid_x, y=term.height):
            print(toolbar, end='')
    else:
        grid.notification_area = (grid.notification_area[0] - 1, grid_x)
        command_split = int(len(commands) / 2) - 1
        for idx, (shortcut, action) in enumerate(commands):
            shortcut = term.reverse(shortcut)
            toolbar += "{:<25}".format(' '.join([shortcut, action]))

            if idx == command_split:
                toolbar += '\n' + grid_x * ' '

        with term.location(x=grid_x, y=term.height - 2):
            print(toolbar, end='')

    clue_width = min(int(1.3 * (puzzle_width) - grid_x),
                     term.width - 2 - grid_x)

    clue_wrapper = textwrap.TextWrapper(
        width=clue_width,
        max_lines=3,
        subsequent_indent=grid_x * ' ')

    start_pos = grid.across_words[0][0]
    cursor = Cursor(start_pos, "across", grid)

    old_word = []
    old_position = start_pos
    keypress = ''
    puzzle_paused = False
    puzzle_complete = False
    modified_since_save = False
    to_quit = False

    timer = Timer(grid, starting_seconds=int(grid.start_time),
                  is_running=True, active=bool(int(grid.timer_active)))
    timer.start()

    twitchbot = twitch.TwitchBot(
        grid,
        enable=cfg.twitch.enable,
        nickname=cfg.twitch.nickname,
        channel=cfg.twitch.channel,
        oauth_token=cfg.twitch.oauth_token,
        enable_guessing=cfg.twitch.enable_guessing,
        enable_clue=cfg.twitch.enable_clue,
        clue_cooldown_per_person=cfg.twitch.clue_cooldown_per_person)
    twitchbot.start()

    info_location = {'x': grid_x, 'y': grid_y + 2 * grid.row_count + 2}

    with term.raw(), term.hidden_cursor():
        while not to_quit:
            # First up we draw all the necessary stuff. If the current word
            # is different from the word the last time through the loop:
            if cursor.current_word() is not old_word:
                overwrite_mode = False
                for pos in old_word:
                    grid.draw_cell(pos)
                for pos in cursor.current_word():
                    grid.draw_highlighted_cell(pos)

                # Draw the clue for the new word:
                if cursor.direction == "across":
                    num_index = grid.across_words.index(
                        cursor.current_word())
                    clue = grid.across_clues[num_index]
                    if downs_only:
                        clue = "—"
                elif cursor.direction == "down":
                    num_index = grid.down_words_grouped.index(
                        cursor.current_word())
                    clue = grid.down_clues[num_index]

                num = str(grid.cells.get(cursor.current_word()[0]).number)
                compiled_clue = (num + " " + cursor.direction.upper()
                                 + ": " + clue)
                wrapped_clue = clue_wrapper.wrap(compiled_clue)
                wrapped_clue += [''] * (3 - len(wrapped_clue))
                wrapped_clue = [line + term.clear_eol for line in wrapped_clue]

                # This is fun: since we're in raw mode, \n isn't sufficient to
                # return the printing location to the first column. If you
                # don't also have \r,
                # it
                #    prints
                #           like
                #                this after each newline
                print(term.move(info_location['y'], info_location['x'])
                      + '\r\n'.join(wrapped_clue))

            # Otherwise, just draw the old square now that it's not under
            # the cursor
            else:
                grid.draw_highlighted_cell(old_position)

            current_cell = grid.cells.get(cursor.position)
            grid.draw_cursor_cell(cursor.position)

            # Check if the puzzle is complete!
            if not puzzle_complete and all(grid.cells.get(pos).is_correct()
                                           for pos in grid.cells):
                puzzle_complete = True
                with term.location(x=grid_x, y=2):
                    print(term.reverse("You've completed the puzzle!"),
                          term.clear_eol)
                timer.show_time()
                timer.active = False

            blank_cells_remaining = any(grid.cells.get(pos).is_blankish()
                                        for pos in grid.cells)

            # Where the magic happens: get key input
            keypress = term.inkey()

            old_position = cursor.position
            old_word = cursor.current_word()

            # ctrl-q
            if keypress == chr(17):
                to_quit = grid.confirm_quit(modified_since_save)
                if not to_quit:
                    grid.send_notification("Quit command canceled.")

            # ctrl-s
            elif keypress == chr(19):
                grid.puzfile.extensions[puz.Extensions.Timer] = \
                    timer.save_format()
                grid.save(filename)
                modified_since_save = False

            # ctrl-p
            elif keypress == chr(16) and not puzzle_complete:
                if timer.is_running:
                    timer.pause()
                    grid.draw()
                    grid.clear_twinkles()

                    with term.location(**info_location):
                        print('\r\n'.join(['PUZZLE PAUSED' + term.clear_eol,
                                           term.clear_eol,
                                           term.clear_eol]))

                    puzzle_paused = True

                else:
                    timer.unpause()
                    grid.fill()
                    old_word = []

                    puzzle_paused = False

            # ctrl-z
            elif keypress == chr(26):
                confirm = grid.confirm_reset()
                if confirm:
                    grid.send_notification("Puzzle reset.")
                    for pos in grid.cells:
                        cell = grid.cells.get(pos)
                        if cell.is_letter():
                            cell.clear()
                            cell.corrected = False
                            cell.revealed = False
                            grid.draw_cell(pos)
                    timer.starting_seconds = timer.time_passed = 0
                    timer.start_time = time.time()
                    timer.show_time()
                    modified_since_save = True
                    if not puzzle_paused:
                        old_word = []
                else:
                    grid.send_notification("Reset command canceled.")

            # If the puzzle is paused, skip all the rest of the logic
            elif puzzle_paused:
                continue

            # ctrl-c
            elif keypress == chr(3):
                group = grid.get_notification_input(
                    "Check (l)etter, (w)ord, or (p)uzzle?",
                    chars=1)
                scope = ''
                if group.lower() == 'l':
                    scope = 'letter'
                    grid.check_cell(cursor.position)
                elif group.lower() == 'w':
                    scope = 'word'
                    grid.check_cells(cursor.current_word())
                elif group.lower() == 'p':
                    scope = 'puzzle'
                    grid.check_cells(grid.cells)

                if scope:
                    grid.send_notification("Checked {scope} for errors.".
                                           format(scope=scope))
                else:
                    grid.send_notification("No valid input entered.")

                old_word = []

            # ctrl-g
            elif keypress == chr(7):
                cursor.go_to_numbered_square()

            # ctrl-x
            elif keypress == chr(24):
                confirm = grid.confirm_clear()
                if confirm:
                    grid.send_notification("Puzzle cleared.")
                    for pos in grid.cells:
                        cell = grid.cells.get(pos)
                        if cell.is_letter():
                            cell.clear()
                            grid.draw_cell(pos)
                    old_word = []
                    modified_since_save = True
                else:
                    grid.send_notification("Clear command canceled.")

            # ctrl-r
            elif keypress == chr(18):
                group = grid.get_notification_input(
                    "Reveal (l)etter, (w)ord, or (p)uzzle?",
                    chars=1)
                scope = ''
                if group.lower() == 'l':
                    scope = 'letter'
                    grid.reveal_cell(cursor.position)
                elif group.lower() == 'w':
                    scope = 'word'
                    grid.reveal_cells(cursor.current_word())
                elif group.lower() == 'p':
                    scope = 'puzzle'
                    grid.reveal_cells(grid.cells)

                if scope:
                    grid.send_notification("Revealed answers for {scope}.".
                                           format(scope=scope))
                else:
                    grid.send_notification("No valid input entered.")

                old_word = []

            # Letter entry
            elif not puzzle_complete and keypress.isalnum():
                if not current_cell.is_blankish():
                    overwrite_mode = True
                current_cell.entry = keypress.upper()

                if current_cell.marked_wrong:
                    current_cell.marked_wrong = False
                    current_cell.corrected = True
                modified_since_save = True
                cursor.advance_within_word(overwrite_mode, wrap_mode=True)

            # Delete key
            elif not puzzle_complete and keypress.name == 'KEY_DELETE':
                current_cell.clear()
                overwrite_mode = True
                modified_since_save = True
                cursor.retreat_within_word(end_placement=True)

            # Navigation
            elif (keypress.name in ['KEY_TAB'] and
                  current_cell.is_blankish()):
                cursor.advance_to_next_word(blank_placement=True)

            elif (keypress.name in ['KEY_TAB'] and
                  not current_cell.is_blankish()):
                cursor.advance_within_word(overwrite_mode=False)

            elif keypress.name in ['KEY_PGDOWN']:
                cursor.advance_to_next_word()

            elif keypress.name in ['KEY_BTAB']:
                cursor.retreat_within_word(blank_placement=True)

            elif keypress.name in ['KEY_PGUP']:
                cursor.retreat_to_previous_word()

            elif (keypress.name == 'KEY_ENTER' or keypress == ' ' or
                    (cursor.direction == "across" and
                        keypress.name in ['KEY_DOWN', 'KEY_UP']) or
                    (cursor.direction == "down" and
                        keypress.name in ['KEY_LEFT', 'KEY_RIGHT'])):

                cursor.switch_direction()
                if not cursor.current_word():
                    cursor.switch_direction()

            elif ((cursor.direction == "across" and
                   keypress.name == 'KEY_RIGHT') or
                    (cursor.direction == "down" and
                        keypress.name == 'KEY_DOWN')):

                cursor.advance()

            elif ((cursor.direction == "across" and
                   keypress.name == 'KEY_LEFT') or
                    (cursor.direction == "down" and
                        keypress.name == 'KEY_UP')):

                cursor.retreat()

            elif keypress in ['}', ']']:
                cursor.advance_perpendicular()
                if (keypress == '}' and blank_cells_remaining):
                    while not grid.cells.get(cursor.position).is_blankish():
                        cursor.advance_perpendicular()

            elif keypress in ['{', '[']:
                cursor.retreat_perpendicular()
                if (keypress == '{' and blank_cells_remaining):
                    while not grid.cells.get(cursor.position).is_blankish():
                        cursor.retreat_perpendicular()

    print(term.exit_fullscreen())
    timer.pause()
    twitchbot.running = False
    twitchbot.join()


if __name__ == '__main__':
    main()<|MERGE_RESOLUTION|>--- conflicted
+++ resolved
@@ -206,51 +206,22 @@
     def confirm_quit(self, modified_since_save):
         if modified_since_save:
             confirmation = self.get_notification_input(
-<<<<<<< HEAD
                 "Quit without saving? (y/n)",
                 chars=1, blocking=True, timeout=5)
-            if confirmation.lower() == 'y':
-                confirmed = True
-            else:
-                confirmed = False
-
-        return confirmed
+            return confirmation.lower() == 'y'
+        return True
 
     def confirm_clear(self):
         confirmation = self.get_notification_input(
             "Clear puzzle? (y/n)",
             chars=1, blocking=True, timeout=5)
-        if confirmation.lower() == 'y':
-            confirmed = True
-        else:
-            confirmed = False
-        return confirmed
+        return confirmation.lower() == 'y'
 
     def confirm_reset(self):
         confirmation = self.get_notification_input(
             "Reset puzzle? (y/n)",
             chars=1, blocking=True, timeout=5)
-        if confirmation.lower() == 'y':
-            confirmed = True
-        else:
-            confirmed = False
-        return confirmed
-=======
-                                "Quit without saving? (y/n)",
-                                chars=1, blocking=True, timeout=5)
-            return confirmation.lower() == 'y'
-        return True
-
-    def confirm_clear(self):
-        confirmation = self.get_notification_input("Clear puzzle? (y/n)",
-                                chars=1, blocking=True, timeout=5)
         return confirmation.lower() == 'y'
-
-    def confirm_reset(self):
-        confirmation = self.get_notification_input("Reset puzzle? (y/n)",
-                                chars=1, blocking=True, timeout=5)
-        return confirmation.lower() == 'y'
->>>>>>> 84c7a830
 
     def save(self, filename):
         fill = ''
@@ -754,28 +725,6 @@
         self.is_running = True
 
 
-<<<<<<< HEAD
-def small_nums(number):
-    small_num = ""
-    num_dict = {"1": "₁", "2": "₂", "3": "₃", "4": "₄", "5": "₅",
-                "6": "₆", "7": "₇", "8": "₈", "9": "₉", "0": "₀"}
-    for digit in str(number):
-        small_num += num_dict[digit]
-
-    return small_num
-
-
-def encircle(letter):
-    circle_dict = {"A": "Ⓐ", "B": "Ⓑ", "C": "Ⓒ", "D": "Ⓓ", "E": "Ⓔ", "F": "Ⓕ",
-                   "G": "Ⓖ", "H": "Ⓗ", "I": "Ⓘ", "J": "Ⓙ", "K": "Ⓚ", "L": "Ⓛ",
-                   "M": "Ⓜ", "N": "Ⓝ", "O": "Ⓞ", "P": "Ⓟ", "Q": "Ⓠ", "R": "Ⓡ",
-                   "S": "Ⓢ", "T": "Ⓣ", "U": "Ⓤ", "V": "Ⓥ", "W": "Ⓦ", "X": "Ⓧ",
-                   "Y": "Ⓨ", "Z": "Ⓩ", " ": "◯"}
-    return circle_dict[letter]
-
-
-=======
->>>>>>> 84c7a830
 def main():
     version_dir = os.path.abspath(os.path.dirname((__file__)))
     version_file = os.path.join(version_dir, 'version')
